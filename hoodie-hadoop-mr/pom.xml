--- conflicted
+++ resolved
@@ -35,11 +35,7 @@
       <groupId>com.uber.hoodie</groupId>
       <artifactId>hoodie-common</artifactId>
       <version>${project.version}</version>
-<<<<<<< HEAD
-     <classifier>tests</classifier>
-=======
       <classifier>tests</classifier>
->>>>>>> 2728f965
       <type>test-jar</type>
       <scope>test</scope>
     </dependency>
@@ -69,18 +65,6 @@
       <artifactId>commons-logging</artifactId>
     </dependency>
     <dependency>
-<<<<<<< HEAD
-      <groupId>org.apache.commons</groupId>
-      <artifactId>commons-lang3</artifactId>
-      <scope>test</scope>
-    </dependency>
-    <dependency>
-      <groupId>org.apache.hive</groupId>
-      <artifactId>hive-jdbc</artifactId>
-    </dependency>
-    <dependency>
-=======
->>>>>>> 2728f965
       <groupId>org.apache.parquet</groupId>
       <artifactId>parquet-avro</artifactId>
     </dependency>
@@ -119,58 +103,6 @@
         <groupId>org.apache.rat</groupId>
         <artifactId>apache-rat-plugin</artifactId>
       </plugin>
-<<<<<<< HEAD
-      <plugin>
-        <groupId>org.apache.maven.plugins</groupId>
-        <artifactId>maven-shade-plugin</artifactId>
-        <version>2.4</version>
-        <executions>
-          <execution>
-            <phase>package</phase>
-            <goals>
-              <goal>shade</goal>
-            </goals>
-            <configuration>
-              <dependencyReducedPomLocation>${project.build.directory}/dependency-reduced-pom.xml
-              </dependencyReducedPomLocation>
-              <minimizeJar>true</minimizeJar>
-              <relocations>
-                 <relocation>
-                   <pattern>parquet.avro</pattern>
-                   <shadedPattern>hide.parquet.avro</shadedPattern>
-                 </relocation>
-                 <relocation>
-                   <pattern>parquet.column</pattern>
-                   <shadedPattern>hide.parquet.column</shadedPattern>
-                 </relocation>
-                 <relocation>
-                   <pattern>parquet.format.</pattern>
-                   <shadedPattern>hide.parquet.format.</shadedPattern>
-                 </relocation>
-                 <relocation>
-                   <pattern>parquet.hadoop.</pattern>
-                   <shadedPattern>hide.parquet.hadoop.</shadedPattern>
-                 </relocation>
-                 <relocation>
-                   <pattern>parquet.schema</pattern>
-                   <shadedPattern>hide.parquet.schema</shadedPattern>
-                 </relocation>
-              </relocations>
-              <artifactSet>
-                <includes>
-                  <include>com.uber.hoodie:hoodie-common</include>
-                  <include>com.twitter:parquet-avro</include>
-                  <include>com.twitter:parquet-hadoop-bundle</include>
-                  <include>com.twitter.common:objectsize</include>
-                </includes>
-              </artifactSet>
-            </configuration>
-          </execution>
-        </executions>
-      </plugin>
-
-=======
->>>>>>> 2728f965
     </plugins>
   </build>
   <profiles>
