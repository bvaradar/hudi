/*
 *  Copyright (c) 2017 Uber Technologies, Inc. (hoodie-dev-group@uber.com)
 *
 *  Licensed under the Apache License, Version 2.0 (the "License");
 *  you may not use this file except in compliance with the License.
 *  You may obtain a copy of the License at
 *
 *           http://www.apache.org/licenses/LICENSE-2.0
 *
 * Unless required by applicable law or agreed to in writing, software
 * distributed under the License is distributed on an "AS IS" BASIS,
 * WITHOUT WARRANTIES OR CONDITIONS OF ANY KIND, either express or implied.
 * See the License for the specific language governing permissions and
 * limitations under the License.
 *
 *
 */

package com.uber.hoodie.hadoop.realtime;

import com.uber.hoodie.common.model.HoodieLogFile;
import com.uber.hoodie.common.table.log.HoodieLogFormat;
import com.uber.hoodie.common.table.log.HoodieLogFormat.Reader;
import com.uber.hoodie.common.table.log.block.HoodieAvroDataBlock;
import com.uber.hoodie.common.table.log.block.HoodieLogBlock;
import com.uber.hoodie.common.util.FSUtils;
<<<<<<< HEAD
=======
import com.uber.hoodie.common.util.HoodieAvroUtils;
import com.uber.hoodie.common.util.collection.Pair;
>>>>>>> 2728f965
import com.uber.hoodie.exception.HoodieException;
import com.uber.hoodie.exception.HoodieIOException;
import java.io.IOException;
import java.util.ArrayList;
import java.util.Arrays;
import java.util.List;
import java.util.Map;
import java.util.Set;
import java.util.TreeMap;
import java.util.stream.Collectors;
import org.apache.avro.Schema;
import org.apache.avro.Schema.Field;
import org.apache.avro.generic.GenericArray;
import org.apache.avro.generic.GenericFixed;
import org.apache.avro.generic.GenericRecord;
import org.apache.commons.lang3.tuple.Pair;
import org.apache.commons.logging.Log;
import org.apache.commons.logging.LogFactory;
import org.apache.hadoop.conf.Configuration;
import org.apache.hadoop.fs.FileSystem;
import org.apache.hadoop.fs.Path;
import org.apache.hadoop.hive.serde2.ColumnProjectionUtils;
import org.apache.hadoop.hive.serde2.io.DoubleWritable;
import org.apache.hadoop.io.ArrayWritable;
import org.apache.hadoop.io.BooleanWritable;
import org.apache.hadoop.io.BytesWritable;
import org.apache.hadoop.io.FloatWritable;
import org.apache.hadoop.io.IntWritable;
import org.apache.hadoop.io.LongWritable;
import org.apache.hadoop.io.Text;
import org.apache.hadoop.io.Writable;
import org.apache.hadoop.mapred.JobConf;
import parquet.avro.AvroSchemaConverter;
import parquet.hadoop.ParquetFileReader;
import parquet.schema.MessageType;

/**
 * Record Reader implementation to merge fresh avro data with base parquet data, to support real
 * time queries.
 */
public abstract class AbstractRealtimeRecordReader {

  // Fraction of mapper/reducer task memory used for compaction of log files
  public static final String COMPACTION_MEMORY_FRACTION_PROP = "compaction.memory.fraction";
  public static final String DEFAULT_COMPACTION_MEMORY_FRACTION = "0.75";
  // used to choose a trade off between IO vs Memory when performing compaction process
  // Depending on outputfile size and memory provided, choose true to avoid OOM for large file
  // size + small memory
  public static final String COMPACTION_LAZY_BLOCK_READ_ENABLED_PROP =
      "compaction.lazy.block.read.enabled";
  public static final String DEFAULT_COMPACTION_LAZY_BLOCK_READ_ENABLED = "true";

  // Property to set the max memory for dfs inputstream buffer size
  public static final String MAX_DFS_STREAM_BUFFER_SIZE_PROP = "hoodie.memory.dfs.buffer.max.size";
  // Setting this to lower value of 1 MB since no control over how many RecordReaders will be started in a mapper
  public static final int DEFAULT_MAX_DFS_STREAM_BUFFER_SIZE = 1 * 1024 * 1024; // 1 MB
  // Property to set file path prefix for spillable file
  public static final String SPILLABLE_MAP_BASE_PATH_PROP = "hoodie.memory.spillable.map.path";
  // Default file path prefix for spillable file
  public static final String DEFAULT_SPILLABLE_MAP_BASE_PATH = "/tmp/";

  public static final Log LOG = LogFactory.getLog(AbstractRealtimeRecordReader.class);
  protected final HoodieRealtimeFileSplit split;
  protected final JobConf jobConf;
  private final MessageType baseFileSchema;

  // Schema handles
  private Schema readerSchema;
  private Schema writerSchema;

  public AbstractRealtimeRecordReader(HoodieRealtimeFileSplit split, JobConf job) {
    this.split = split;
    this.jobConf = job;

    LOG.info("cfg ==> " + job.get(ColumnProjectionUtils.READ_COLUMN_NAMES_CONF_STR));
    try {
      baseFileSchema = readSchema(jobConf, split.getPath());
      init();
    } catch (IOException e) {
      throw new HoodieIOException(
          "Could not create HoodieRealtimeRecordReader on path " + this.split.getPath(), e);
    }
  }

  /**
   * Reads the schema from the parquet file. This is different from ParquetUtils as it uses the
   * twitter parquet to support hive 1.1.0
   */
  private static MessageType readSchema(Configuration conf, Path parquetFilePath) {
    try {
      return ParquetFileReader.readFooter(conf, parquetFilePath).getFileMetaData().getSchema();
    } catch (IOException e) {
      throw new HoodieIOException("Failed to read footer for parquet " + parquetFilePath, e);
    }
  }

  protected static String arrayWritableToString(ArrayWritable writable) {
    if (writable == null) {
      return "null";
    }

    StringBuilder builder = new StringBuilder();
    Writable[] values = writable.get();
    builder.append(String.format("(Size: %s)[", values.length));
    for (Writable w : values) {
      if (w instanceof ArrayWritable) {
        builder.append(arrayWritableToString((ArrayWritable) w) + " ");
      } else {
        builder.append(w + " ");
      }
    }
    builder.append("]");
    return builder.toString();
  }

  /**
   * Given a comma separated list of field names and positions at which they appear on Hive, return
   * a ordered list of field names, that can be passed onto storage.
   */
  private static List<String> orderFields(String fieldNameCsv, String fieldOrderCsv, List<String> partitioningFields) {

    String[] fieldOrders = fieldOrderCsv.split(",");
    List<String> fieldNames = Arrays.stream(fieldNameCsv.split(","))
        .filter(fn -> !partitioningFields.contains(fn)).collect(Collectors.toList());

    // Hive does not provide ids for partitioning fields, so check for lengths excluding that.
    if (fieldNames.size() != fieldOrders.length) {
      throw new HoodieException(String
          .format("Error ordering fields for storage read. #fieldNames: %d, #fieldPositions: %d",
              fieldNames.size(), fieldOrders.length));
    }
    TreeMap<Integer, String> orderedFieldMap = new TreeMap<>();
    for (int ox = 0; ox < fieldOrders.length; ox++) {
      orderedFieldMap.put(Integer.parseInt(fieldOrders[ox]), fieldNames.get(ox));
    }
    return new ArrayList<>(orderedFieldMap.values());
  }

  /**
   * Generate a reader schema off the provided writeSchema, to just project out the provided
   * columns
   */
  public static Schema generateProjectionSchema(Schema writeSchema, List<String> fieldNames) {
    /**
     * Avro & Presto field names seems to be case sensitive (support fields differing only in case)
     * whereas Hive/Impala/SparkSQL(default) are case-insensitive. Spark allows this to be configurable
     * using spark.sql.caseSensitive=true
     *
     * For a RT table setup with no delta-files (for a latest file-slice) -> we translate parquet schema to Avro
     * Here the field-name case is dependent on parquet schema. Hive (1.x/2.x/CDH) translate column projections
     * to lower-cases
     *
     */
    List<Schema.Field> projectedFields = new ArrayList<>();
    Map<String, Schema.Field> schemaFieldsMap = writeSchema.getFields().stream()
        .map(r -> Pair.of(r.name().toLowerCase(), r)).collect(Collectors.toMap(Pair::getLeft, Pair::getRight));
    for (String fn : fieldNames) {
      Schema.Field field = schemaFieldsMap.get(fn.toLowerCase());
      if (field == null) {
        throw new HoodieException("Field " + fn + " not found in log schema. Query cannot proceed! "
            + "Derived Schema Fields: "
            + schemaFieldsMap.keySet().stream().collect(Collectors.toList()));
      }
      projectedFields
          .add(new Schema.Field(field.name(), field.schema(), field.doc(), field.defaultValue()));
    }

    Schema projectedSchema = Schema
        .createRecord(writeSchema.getName(), writeSchema.getDoc(), writeSchema.getNamespace(), writeSchema.isError());
    projectedSchema.setFields(projectedFields);
    return projectedSchema;
  }

  /**
   * Convert the projected read from delta record into an array writable
   */
  public static Writable avroToArrayWritable(Object value, Schema schema) {

    // if value is null, make a NullWritable
    // Hive 2.x does not like NullWritable
    if (value == null) {

      return null;
      //return NullWritable.get();
    }
    Writable[] wrapperWritable;


    Writable[] wrapperWritable;

    switch (schema.getType()) {
      case STRING:
        return new Text(value.toString());
      case BYTES:
        return new BytesWritable((byte[]) value);
      case INT:
        return new IntWritable((Integer) value);
      case LONG:
        return new LongWritable((Long) value);
      case FLOAT:
        return new FloatWritable((Float) value);
      case DOUBLE:
        return new DoubleWritable((Double) value);
      case BOOLEAN:
        return new BooleanWritable((Boolean) value);
      case NULL:
        return null;
        // return NullWritable.get();
      case RECORD:
        GenericRecord record = (GenericRecord) value;
        Writable[] values1 = new Writable[schema.getFields().size()];
        int index1 = 0;
        for (Schema.Field field : schema.getFields()) {
          values1[index1++] = avroToArrayWritable(record.get(field.name()), field.schema());
        }
        return new ArrayWritable(Writable.class, values1);
      case ENUM:
        return new Text(value.toString());
      case ARRAY:
        GenericArray arrayValue = (GenericArray) value;
        Writable[] values2 = new Writable[arrayValue.size()];
        int index2 = 0;
        for (Object obj : arrayValue) {
          values2[index2++] = avroToArrayWritable(obj, schema.getElementType());
        }
        wrapperWritable = new Writable[]{new ArrayWritable(Writable.class, values2)};
        return new ArrayWritable(Writable.class, wrapperWritable);
      case MAP:
        Map mapValue = (Map) value;
        Writable[] values3 = new Writable[mapValue.size()];
        int index3 = 0;
        for (Object entry : mapValue.entrySet()) {
          Map.Entry mapEntry = (Map.Entry) entry;
          Writable[] mapValues = new Writable[2];
          mapValues[0] = new Text(mapEntry.getKey().toString());
          mapValues[1] = avroToArrayWritable(mapEntry.getValue(), schema.getValueType());
          values3[index3++] = new ArrayWritable(Writable.class, mapValues);
        }
        wrapperWritable = new Writable[]{new ArrayWritable(Writable.class, values3)};
        return new ArrayWritable(Writable.class, wrapperWritable);
      case UNION:
        List<Schema> types = schema.getTypes();
        if (types.size() != 2) {
          throw new IllegalArgumentException("Only support union with 2 fields");
        }
        Schema s1 = types.get(0);
        Schema s2 = types.get(1);
        if (s1.getType() == Schema.Type.NULL) {
          return avroToArrayWritable(value, s2);
        } else if (s2.getType() == Schema.Type.NULL) {
          return avroToArrayWritable(value, s1);
        } else {
          throw new IllegalArgumentException("Only support union with null");
        }
      case FIXED:
        return new BytesWritable(((GenericFixed) value).bytes());
      default:
        return null;
    }
  }

  public static Schema readSchemaFromLogFile(FileSystem fs, Path path) throws IOException {
    Reader reader = HoodieLogFormat.newReader(fs, new HoodieLogFile(path), null);
    HoodieAvroDataBlock lastBlock = null;
    while (reader.hasNext()) {
      HoodieLogBlock block = reader.next();
      if (block instanceof HoodieAvroDataBlock) {
        lastBlock = (HoodieAvroDataBlock) block;
      }
    }
    if (lastBlock != null) {
      return lastBlock.getSchema();
    }
    return null;
  }

<<<<<<< HEAD
=======
  /**
   * Hive implementation of ParquetRecordReader results in partition columns not present in the original parquet file
   * to also be part of the projected schema. Hive expects the record reader implementation to return the row in its
   * entirety (with un-projected column having null values). As we use writerSchema for this, make sure writer schema
   * also includes partition columns
   * @param schema Schema to be changed
   * @return
   */
  private static Schema addPartitionFields(Schema schema, List<String> partitioningFields) {
    final Set<String> firstLevelFieldNames = schema.getFields().stream().map(Field::name)
        .map(String::toLowerCase).collect(Collectors.toSet());
    List<String> fieldsToAdd = partitioningFields.stream().map(String::toLowerCase)
        .filter(x -> !firstLevelFieldNames.contains(x)).collect(Collectors.toList());

    return HoodieAvroUtils.appendNullSchemaFields(schema, fieldsToAdd);
  }

>>>>>>> 2728f965
  /**
   * Goes through the log files and populates a map with latest version of each key logged, since
   * the base split was written.
   */
  private void init() throws IOException {
    writerSchema = new AvroSchemaConverter().convert(baseFileSchema);
<<<<<<< HEAD
=======
    List<String> fieldNames = writerSchema.getFields().stream().map(Field::name).collect(Collectors.toList());
>>>>>>> 2728f965
    if (split.getDeltaFilePaths().size() > 0) {
      String logPath = split.getDeltaFilePaths().get(split.getDeltaFilePaths().size() - 1);
      FileSystem fs = FSUtils.getFs(logPath, jobConf);
      writerSchema = readSchemaFromLogFile(fs, new Path(logPath));
<<<<<<< HEAD
    }
=======
      fieldNames = writerSchema.getFields().stream().map(Field::name).collect(Collectors.toList());
    }

    // Add partitioning fields to writer schema for resulting row to contain null values for these fields
    List<String> partitioningFields = Arrays.stream(
        jobConf.get("partition_columns", "").split(",")).collect(Collectors.toList());
    writerSchema = addPartitionFields(writerSchema, partitioningFields);

>>>>>>> 2728f965
    List<String> projectionFields = orderFields(
        jobConf.get(ColumnProjectionUtils.READ_COLUMN_NAMES_CONF_STR),
        jobConf.get(ColumnProjectionUtils.READ_COLUMN_IDS_CONF_STR),
        partitioningFields);
    // TODO(vc): In the future, the reader schema should be updated based on log files & be able
    // to null out fields not present before
    readerSchema = generateProjectionSchema(writerSchema, projectionFields);

    LOG.info(String.format("About to read compacted logs %s for base split %s, projecting cols %s",
        split.getDeltaFilePaths(), split.getPath(), projectionFields));
  }

  public Schema getReaderSchema() {
    return readerSchema;
  }

  public Schema getWriterSchema() {
    return writerSchema;
  }

  public long getMaxCompactionMemoryInBytes() {
    return (long) Math.ceil(Double
        .valueOf(jobConf.get(COMPACTION_MEMORY_FRACTION_PROP, DEFAULT_COMPACTION_MEMORY_FRACTION))
        * jobConf.getMemoryForMapTask());
  }
}<|MERGE_RESOLUTION|>--- conflicted
+++ resolved
@@ -24,11 +24,8 @@
 import com.uber.hoodie.common.table.log.block.HoodieAvroDataBlock;
 import com.uber.hoodie.common.table.log.block.HoodieLogBlock;
 import com.uber.hoodie.common.util.FSUtils;
-<<<<<<< HEAD
-=======
 import com.uber.hoodie.common.util.HoodieAvroUtils;
 import com.uber.hoodie.common.util.collection.Pair;
->>>>>>> 2728f965
 import com.uber.hoodie.exception.HoodieException;
 import com.uber.hoodie.exception.HoodieIOException;
 import java.io.IOException;
@@ -305,8 +302,6 @@
     return null;
   }
 
-<<<<<<< HEAD
-=======
   /**
    * Hive implementation of ParquetRecordReader results in partition columns not present in the original parquet file
    * to also be part of the projected schema. Hive expects the record reader implementation to return the row in its
@@ -324,24 +319,17 @@
     return HoodieAvroUtils.appendNullSchemaFields(schema, fieldsToAdd);
   }
 
->>>>>>> 2728f965
   /**
    * Goes through the log files and populates a map with latest version of each key logged, since
    * the base split was written.
    */
   private void init() throws IOException {
     writerSchema = new AvroSchemaConverter().convert(baseFileSchema);
-<<<<<<< HEAD
-=======
     List<String> fieldNames = writerSchema.getFields().stream().map(Field::name).collect(Collectors.toList());
->>>>>>> 2728f965
     if (split.getDeltaFilePaths().size() > 0) {
       String logPath = split.getDeltaFilePaths().get(split.getDeltaFilePaths().size() - 1);
       FileSystem fs = FSUtils.getFs(logPath, jobConf);
       writerSchema = readSchemaFromLogFile(fs, new Path(logPath));
-<<<<<<< HEAD
-    }
-=======
       fieldNames = writerSchema.getFields().stream().map(Field::name).collect(Collectors.toList());
     }
 
@@ -350,7 +338,6 @@
         jobConf.get("partition_columns", "").split(",")).collect(Collectors.toList());
     writerSchema = addPartitionFields(writerSchema, partitioningFields);
 
->>>>>>> 2728f965
     List<String> projectionFields = orderFields(
         jobConf.get(ColumnProjectionUtils.READ_COLUMN_NAMES_CONF_STR),
         jobConf.get(ColumnProjectionUtils.READ_COLUMN_IDS_CONF_STR),
