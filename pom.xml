--- conflicted
+++ resolved
@@ -117,14 +117,10 @@
     <log4j.version>1.2.17</log4j.version>
     <joda.version>2.9.9</joda.version>
     <hadoop.version>2.7.3</hadoop.version>
-<<<<<<< HEAD
-    <hive.version>1.2.1</hive.version>
-=======
     <hive12.groupid>org.apache.hive</hive12.groupid>
     <hive12.version>1.2.1</hive12.version>
     <hive11.groupid>org.apache.hive</hive11.groupid>
     <hive11.version>1.1.1</hive11.version>
->>>>>>> 2728f965
     <metrics.version>3.1.1</metrics.version>
     <spark.version>2.1.0</spark.version>
     <avro.version>1.7.7</avro.version>
@@ -427,15 +423,6 @@
         <groupId>org.apache.hadoop</groupId>
         <artifactId>hadoop-auth</artifactId>
         <version>${hadoop.version}</version>
-<<<<<<< HEAD
-        <scope>provided</scope>
-      </dependency>
-      <dependency>
-        <groupId>org.apache.hive</groupId>
-        <artifactId>hive-common</artifactId>
-        <version>${hive.version}</version>
-=======
->>>>>>> 2728f965
         <scope>provided</scope>
         <exclusions>
           <exclusion>
@@ -454,15 +441,6 @@
         <groupId>org.apache.hadoop</groupId>
         <artifactId>hadoop-mapreduce-client-common</artifactId>
         <version>${hadoop.version}</version>
-<<<<<<< HEAD
-        <scope>provided</scope>
-      </dependency>
-      <dependency>
-        <groupId>org.apache.hive</groupId>
-        <artifactId>hive-exec</artifactId>
-        <version>${hive.version}</version>
-=======
->>>>>>> 2728f965
         <scope>provided</scope>
       </dependency>
       <dependency>
@@ -610,7 +588,30 @@
 
       <dependency>
         <groupId>com.fasterxml.jackson.core</groupId>
-<<<<<<< HEAD
+        <artifactId>jackson-core</artifactId>
+        <version>${fasterxml.version}</version>
+      </dependency>
+
+      <dependency>
+        <groupId>com.fasterxml.jackson.core</groupId>
+        <artifactId>jackson-databind</artifactId>
+        <version>${fasterxml.version}</version>
+      </dependency>
+
+      <dependency>
+        <groupId>com.fasterxml.jackson.module</groupId>
+        <artifactId>jackson-module-scala_2.11</artifactId>
+        <version>${fasterxml.version}</version>
+      </dependency>
+
+      <dependency>
+        <groupId>org.codehaus.jackson</groupId>
+        <artifactId>jackson-core-asl</artifactId>
+        <version>1.9.13</version>
+      </dependency>
+
+      <dependency>
+        <groupId>com.fasterxml.jackson.core</groupId>
         <artifactId>jackson-databind</artifactId>
         <version>2.6.0</version>
       </dependency>
@@ -618,57 +619,6 @@
         <groupId>org.codehaus.jackson</groupId>
         <artifactId>jackson-mapper-asl</artifactId>
         <version>1.9.13</version>
-      </dependency>
-
-      <dependency>
-        <groupId>org.apache.hive</groupId>
-        <artifactId>hive-jdbc</artifactId>
-        <version>${hive.version}</version>
-      </dependency>
-
-      <dependency>
-        <groupId>org.apache.hive</groupId>
-        <artifactId>hive-service</artifactId>
-        <version>${hive.version}</version>
-=======
-        <artifactId>jackson-core</artifactId>
-        <version>${fasterxml.version}</version>
-      </dependency>
-
-      <dependency>
-        <groupId>com.fasterxml.jackson.core</groupId>
-        <artifactId>jackson-databind</artifactId>
-        <version>${fasterxml.version}</version>
-      </dependency>
-
-      <dependency>
-        <groupId>com.fasterxml.jackson.module</groupId>
-        <artifactId>jackson-module-scala_2.11</artifactId>
-        <version>${fasterxml.version}</version>
->>>>>>> 2728f965
-      </dependency>
-
-      <dependency>
-<<<<<<< HEAD
-        <groupId>org.apache.hive</groupId>
-        <artifactId>hive-metastore</artifactId>
-        <version>${hive.version}</version>
-=======
-        <groupId>org.codehaus.jackson</groupId>
-        <artifactId>jackson-core-asl</artifactId>
-        <version>1.9.13</version>
-      </dependency>
-
-      <dependency>
-        <groupId>com.fasterxml.jackson.core</groupId>
-        <artifactId>jackson-databind</artifactId>
-        <version>2.6.0</version>
-      </dependency>
-      <dependency>
-        <groupId>org.codehaus.jackson</groupId>
-        <artifactId>jackson-mapper-asl</artifactId>
-        <version>1.9.13</version>
->>>>>>> 2728f965
       </dependency>
 
       <dependency>
